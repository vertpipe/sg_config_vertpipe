--- conflicted
+++ resolved
@@ -127,11 +127,8 @@
     Photoshop Image: [texture_node, image_plane]
     Rendered Image: [texture_node, image_plane]
     Texture: [texture_node, image_plane]
-<<<<<<< HEAD
     Maya FBX: [import]
-=======
     FBX Camera: [reference, import]
->>>>>>> 6f734ae1
   entities:
   - caption: Assets
     entity_type: Asset
