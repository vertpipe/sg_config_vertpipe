# Copyright (c) 2016 Shotgun Software Inc.
#
# CONFIDENTIAL AND PROPRIETARY
#
# This work is provided "AS IS" and subject to the Shotgun Pipeline Toolkit
# Source Code License included in this distribution package. See LICENSE.
# By accessing, using, copying or modifying this work you indicate your
# agreement to the Shotgun Pipeline Toolkit Source Code License. All rights
# not expressly granted therein are reserved by Shotgun Software Inc.
#

################################################################################

includes:
- ./frameworks.yml

################################################################################
# location descriptors for apps used in this configuration

# ---- Multi apps

# about
apps.tk-multi-about.location:
  type: app_store
  name: tk-multi-about
  version: v0.4.2
apps.tk-multi-breakdown.location:
  type: app_store
  name: tk-multi-breakdown
  version: v1.8.1
apps.tk-multi-breakdown2.location:
  type: app_store
  name: tk-multi-breakdown2
  version: v0.2.4
apps.tk-multi-demo.location:
  type: app_store
  name: tk-multi-demo
  version: v1.3.4
apps.tk-multi-launchapp.location:
  type: app_store
  name: tk-multi-launchapp
  version: v0.12.2
apps.tk-multi-loader2.location:
  type: app_store
  name: tk-multi-loader2
  version: v1.22.0
apps.tk-multi-publish2.location:
  type: app_store
  name: tk-multi-publish2
  version: v2.6.3
apps.tk-multi-pythonconsole.location:
  type: app_store
  name: tk-multi-pythonconsole
  version: v1.3.1
apps.tk-multi-reviewsubmission.location:
  type: app_store
  name: tk-multi-reviewsubmission
  version: v1.2.1
apps.tk-multi-screeningroom.location:
  type: app_store
  name: tk-multi-screeningroom
  version: v0.5.1
apps.tk-multi-setframerange.location:
  type: app_store
  name: tk-multi-setframerange
  version: v0.5.1
apps.tk-multi-shotgunpanel.location:
  type: app_store
  name: tk-multi-shotgunpanel
  version: v1.8.2
apps.tk-multi-snapshot.location:
  type: app_store
  name: tk-multi-snapshot
  version: v0.9.1
apps.tk-multi-workfiles2.location:
  type: app_store
  name: tk-multi-workfiles2
  version: v0.13.1
apps.tk-multi-devutils.location:
  type: app_store
  name: tk-multi-devutils
  version: v1.2.1
apps.tk-shotgun-folders.location:
  type: app_store
  name: tk-shotgun-folders
  version: v0.3.1
apps.tk-shotgun-launchfolder.location:
  type: app_store
  name: tk-shotgun-launchfolder
  version: v0.3.1
apps.tk-shotgun-launchpublish.location:
  type: app_store
  name: tk-shotgun-launchpublish
  version: v0.5.1
apps.tk-shotgun-launchvredreview.location:
  type: app_store
  name: tk-shotgun-launchvredreview
  version: v1.1.3
apps.tk-hiero-export.location:
  type: app_store
  name: tk-hiero-export
  version: v0.7.2
apps.tk-hiero-openinshotgun.location:
  type: app_store
  name: tk-hiero-openinshotgun
  version: v0.4.2
apps.tk-houdini-alembicnode.location:
  type: app_store
  name: tk-houdini-alembicnode
  version: v0.5.1
apps.tk-houdini-mantranode.location:
  type: app_store
  name: tk-houdini-mantranode
  version: v0.5.1
apps.tk-nuke-quickreview.location:
  type: app_store
  name: tk-nuke-quickreview
  version: v1.2.1
apps.tk-nuke-writenode.location:
  name: tk-nuke-writenode
  type: app_store
  version: v1.6.1
apps.tk-flame-export.location:
  name: tk-flame-export
  type: app_store
  version: v1.10.6
apps.tk-flame-review.location:
  name: tk-flame-review
  type: app_store
  version: v1.4.5
apps.tk-mari-projectmanager.location:
  name: tk-mari-projectmanager
  type: app_store
  version: v1.3.1
apps.tk-multi-bugreporter.location:
  type: github_release
  organization: vertpipe
  repository: tk-multi-bugreporter
  version: v0.0.2
<<<<<<< HEAD
=======
apps.sb-shotgun-schema-introspection.location:
  type: github_release
  organization: vertpipe
  repository: sb-shotgun-schema-introspection
  version: v1.0.3

>>>>>>> 6f734ae1
frameworks: '@frameworks'<|MERGE_RESOLUTION|>--- conflicted
+++ resolved
@@ -137,13 +137,9 @@
   organization: vertpipe
   repository: tk-multi-bugreporter
   version: v0.0.2
-<<<<<<< HEAD
-=======
 apps.sb-shotgun-schema-introspection.location:
   type: github_release
   organization: vertpipe
   repository: sb-shotgun-schema-introspection
   version: v1.0.3
-
->>>>>>> 6f734ae1
 frameworks: '@frameworks'